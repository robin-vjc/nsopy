# Centralize instantiation of dual methods. Useful in particular since the different
# method classes have slightly different instantiation parameters.

from methods.subgradient_methods import SubgradientMethod
from methods.universal_gradient_methods import UniversalPGM, UniversalDGM, UniversalFGM
from methods.quasi_monotone_subgradient_methods import SGMDoubleSimpleAveraging, SGMTripleAveraging
from methods.bundle_methods import CuttingPlanesMethod, BundleMethod

AVAILABLE_METHODS = (
    'SG 1/k',
    'SG const',
    'UPGM',
    'UDGM',
    'UFGM',
    'DSA',
    'TA 1',
    'TA 2',
    'CP',
    'bundle'
)


def DualMethodsFactory(inner_problem, method, param=0):
    ###############
    # Subgradient #
    ###############
    if method == 'SG 1/k':
        if param == 0:
            return SubgradientMethod(oracle=inner_problem.oracle,
                                     projection_function=inner_problem.projection_function,
<<<<<<< HEAD
                                     dimension=inner_problem.dimension,
=======
                                     dimension=inner_problem.n_constr,
>>>>>>> 5024b98b
                                     stepsize_rule='1/k')
        else:
            return SubgradientMethod(oracle=inner_problem.oracle,
                                     projection_function=inner_problem.projection_function,
<<<<<<< HEAD
                                     dimension=inner_problem.dimension,
=======
                                     dimension=inner_problem.n_constr,
>>>>>>> 5024b98b
                                     stepsize_rule='1/k',
                                     stepsize_0=param)
    elif method == 'SG const':
        if param == 0:
            return SubgradientMethod(oracle=inner_problem.oracle,
                                     projection_function=inner_problem.projection_function,
<<<<<<< HEAD
                                     dimension=inner_problem.dimension,
=======
                                     dimension=inner_problem.n_constr,
>>>>>>> 5024b98b
                                     stepsize_rule='constant')
        else:
            return SubgradientMethod(oracle=inner_problem.oracle,
                                     projection_function=inner_problem.projection_function,
<<<<<<< HEAD
                                     dimension=inner_problem.dimension,
=======
                                     dimension=inner_problem.n_constr,
>>>>>>> 5024b98b
                                     stepsize_rule='constant',
                                     stepsize_0=param)
    #############
    # Universal #
    #############
    elif method == 'UPGM':
        if param == 0:
            from methods.universal_gradient_methods import METHOD_UNIVERSAL_GRADIENT_DEFAULT_EPSILON
            epsilon = METHOD_UNIVERSAL_GRADIENT_DEFAULT_EPSILON
        else:
            epsilon = param

        return UniversalPGM(oracle=inner_problem.oracle,
                            projection_function=inner_problem.projection_function,
<<<<<<< HEAD
                            dimension=inner_problem.dimension,
=======
                            dimension=inner_problem.n_constr,
>>>>>>> 5024b98b
                            epsilon=epsilon)
    elif method == 'UDGM':
        if param == 0:
            from methods.universal_gradient_methods import METHOD_UNIVERSAL_GRADIENT_DEFAULT_EPSILON
            epsilon = METHOD_UNIVERSAL_GRADIENT_DEFAULT_EPSILON
        else:
            epsilon = param

        return UniversalDGM(oracle=inner_problem.oracle,
                            projection_function=inner_problem.projection_function,
<<<<<<< HEAD
                            dimension=inner_problem.dimension,
=======
                            dimension=inner_problem.n_constr,
>>>>>>> 5024b98b
                            epsilon=epsilon)
    elif method == 'UFGM':
        if param == 0:
            from methods.universal_gradient_methods import METHOD_UNIVERSAL_GRADIENT_DEFAULT_EPSILON
            epsilon = METHOD_UNIVERSAL_GRADIENT_DEFAULT_EPSILON
        else:
            epsilon = param

        return UniversalFGM(oracle=inner_problem.oracle,
                            projection_function=inner_problem.projection_function,
<<<<<<< HEAD
                            dimension=inner_problem.dimension,
=======
                            dimension=inner_problem.n_constr,
>>>>>>> 5024b98b
                            epsilon=epsilon)
    #####################
    # Quasi Monotone SG #
    #####################
    elif method == 'DSA':
        if param == 0:
            from methods.quasi_monotone_subgradient_methods import METHOD_QUASI_MONOTONE_DEFAULT_GAMMA
            gamma = METHOD_QUASI_MONOTONE_DEFAULT_GAMMA
        else:
            gamma = param
        return SGMDoubleSimpleAveraging(oracle=inner_problem.oracle,
                                        projection_function=inner_problem.projection_function,
<<<<<<< HEAD
                                        dimension=inner_problem.dimension,
=======
                                        dimension=inner_problem.n_constr,
>>>>>>> 5024b98b
                                        gamma=gamma)
    elif method == 'TA 1':
        if param == 0:
            from methods.quasi_monotone_subgradient_methods import METHOD_QUASI_MONOTONE_DEFAULT_GAMMA
            gamma = METHOD_QUASI_MONOTONE_DEFAULT_GAMMA
        else:
            gamma = param
        return SGMTripleAveraging(oracle=inner_problem.oracle,
                                  projection_function=inner_problem.projection_function,
<<<<<<< HEAD
                                  dimension=inner_problem.dimension,
=======
                                  dimension=inner_problem.n_constr,
>>>>>>> 5024b98b
                                  variant=1,
                                  gamma=gamma)
    elif method == 'TA 2':
        if param == 0:
            from methods.quasi_monotone_subgradient_methods import METHOD_QUASI_MONOTONE_DEFAULT_GAMMA
            gamma = METHOD_QUASI_MONOTONE_DEFAULT_GAMMA
        else:
            gamma = param
        return SGMTripleAveraging(oracle=inner_problem.oracle,
                                  projection_function=inner_problem.projection_function,
<<<<<<< HEAD
                                  dimension=inner_problem.dimension,
=======
                                  dimension=inner_problem.n_constr,
>>>>>>> 5024b98b
                                  variant=2,
                                  gamma=gamma)
    #########################
    # Cutting Planes/Bundle #
    #########################
    elif method == 'CP':
        print('Cutting Planes instantiated. Remember to call method.set_dual_domain().')
        if param == 0:
            from methods.bundle_methods import DEFAULT_EPSILON
            epsilon = DEFAULT_EPSILON
        else:
            epsilon = param
        return CuttingPlanesMethod(inner_problem.oracle,
                                   inner_problem.projection_function,
<<<<<<< HEAD
                                   dimension=inner_problem.dimension,
=======
                                   dimension=inner_problem.n_constr,
>>>>>>> 5024b98b
                                   epsilon=epsilon)

    elif method == 'bundle':
        print('Bundle Method instantiated. Remember to call method.set_dual_domain().')
        if param == 0:
            from methods.bundle_methods import DEFAULT_EPSILON
            epsilon = DEFAULT_EPSILON
        else:
            epsilon = param

        # We use the default value for mu
        from methods.bundle_methods import DEFAULT_MU
        return BundleMethod(inner_problem.oracle,
                            inner_problem.projection_function,
<<<<<<< HEAD
                            dimension=inner_problem.dimension,
=======
                            dimension=inner_problem.n_constr,
>>>>>>> 5024b98b
                            epsilon=epsilon,
                            mu=DEFAULT_MU)<|MERGE_RESOLUTION|>--- conflicted
+++ resolved
@@ -1,10 +1,10 @@
 # Centralize instantiation of dual methods. Useful in particular since the different
 # method classes have slightly different instantiation parameters.
 
-from methods.subgradient_methods import SubgradientMethod
-from methods.universal_gradient_methods import UniversalPGM, UniversalDGM, UniversalFGM
-from methods.quasi_monotone_subgradient_methods import SGMDoubleSimpleAveraging, SGMTripleAveraging
-from methods.bundle_methods import CuttingPlanesMethod, BundleMethod
+from nsopy.methods.subgradient_methods import SubgradientMethod
+from nsopy.methods.universal_gradient_methods import UniversalPGM, UniversalDGM, UniversalFGM
+from nsopy.methods.quasi_monotone_subgradient_methods import SGMDoubleSimpleAveraging, SGMTripleAveraging
+from nsopy.methods.bundle_methods import CuttingPlanesMethod, BundleMethod
 
 AVAILABLE_METHODS = (
     'SG 1/k',
@@ -28,40 +28,24 @@
         if param == 0:
             return SubgradientMethod(oracle=inner_problem.oracle,
                                      projection_function=inner_problem.projection_function,
-<<<<<<< HEAD
                                      dimension=inner_problem.dimension,
-=======
-                                     dimension=inner_problem.n_constr,
->>>>>>> 5024b98b
                                      stepsize_rule='1/k')
         else:
             return SubgradientMethod(oracle=inner_problem.oracle,
                                      projection_function=inner_problem.projection_function,
-<<<<<<< HEAD
                                      dimension=inner_problem.dimension,
-=======
-                                     dimension=inner_problem.n_constr,
->>>>>>> 5024b98b
                                      stepsize_rule='1/k',
                                      stepsize_0=param)
     elif method == 'SG const':
         if param == 0:
             return SubgradientMethod(oracle=inner_problem.oracle,
                                      projection_function=inner_problem.projection_function,
-<<<<<<< HEAD
                                      dimension=inner_problem.dimension,
-=======
-                                     dimension=inner_problem.n_constr,
->>>>>>> 5024b98b
                                      stepsize_rule='constant')
         else:
             return SubgradientMethod(oracle=inner_problem.oracle,
                                      projection_function=inner_problem.projection_function,
-<<<<<<< HEAD
                                      dimension=inner_problem.dimension,
-=======
-                                     dimension=inner_problem.n_constr,
->>>>>>> 5024b98b
                                      stepsize_rule='constant',
                                      stepsize_0=param)
     #############
@@ -76,11 +60,7 @@
 
         return UniversalPGM(oracle=inner_problem.oracle,
                             projection_function=inner_problem.projection_function,
-<<<<<<< HEAD
                             dimension=inner_problem.dimension,
-=======
-                            dimension=inner_problem.n_constr,
->>>>>>> 5024b98b
                             epsilon=epsilon)
     elif method == 'UDGM':
         if param == 0:
@@ -91,11 +71,7 @@
 
         return UniversalDGM(oracle=inner_problem.oracle,
                             projection_function=inner_problem.projection_function,
-<<<<<<< HEAD
                             dimension=inner_problem.dimension,
-=======
-                            dimension=inner_problem.n_constr,
->>>>>>> 5024b98b
                             epsilon=epsilon)
     elif method == 'UFGM':
         if param == 0:
@@ -106,11 +82,7 @@
 
         return UniversalFGM(oracle=inner_problem.oracle,
                             projection_function=inner_problem.projection_function,
-<<<<<<< HEAD
                             dimension=inner_problem.dimension,
-=======
-                            dimension=inner_problem.n_constr,
->>>>>>> 5024b98b
                             epsilon=epsilon)
     #####################
     # Quasi Monotone SG #
@@ -123,11 +95,7 @@
             gamma = param
         return SGMDoubleSimpleAveraging(oracle=inner_problem.oracle,
                                         projection_function=inner_problem.projection_function,
-<<<<<<< HEAD
                                         dimension=inner_problem.dimension,
-=======
-                                        dimension=inner_problem.n_constr,
->>>>>>> 5024b98b
                                         gamma=gamma)
     elif method == 'TA 1':
         if param == 0:
@@ -137,11 +105,7 @@
             gamma = param
         return SGMTripleAveraging(oracle=inner_problem.oracle,
                                   projection_function=inner_problem.projection_function,
-<<<<<<< HEAD
                                   dimension=inner_problem.dimension,
-=======
-                                  dimension=inner_problem.n_constr,
->>>>>>> 5024b98b
                                   variant=1,
                                   gamma=gamma)
     elif method == 'TA 2':
@@ -152,11 +116,7 @@
             gamma = param
         return SGMTripleAveraging(oracle=inner_problem.oracle,
                                   projection_function=inner_problem.projection_function,
-<<<<<<< HEAD
                                   dimension=inner_problem.dimension,
-=======
-                                  dimension=inner_problem.n_constr,
->>>>>>> 5024b98b
                                   variant=2,
                                   gamma=gamma)
     #########################
@@ -171,11 +131,7 @@
             epsilon = param
         return CuttingPlanesMethod(inner_problem.oracle,
                                    inner_problem.projection_function,
-<<<<<<< HEAD
                                    dimension=inner_problem.dimension,
-=======
-                                   dimension=inner_problem.n_constr,
->>>>>>> 5024b98b
                                    epsilon=epsilon)
 
     elif method == 'bundle':
@@ -190,10 +146,6 @@
         from methods.bundle_methods import DEFAULT_MU
         return BundleMethod(inner_problem.oracle,
                             inner_problem.projection_function,
-<<<<<<< HEAD
                             dimension=inner_problem.dimension,
-=======
-                            dimension=inner_problem.n_constr,
->>>>>>> 5024b98b
                             epsilon=epsilon,
                             mu=DEFAULT_MU)